name: lint
on:
  push:
    branches:
      - main
  pull_request:
jobs:
  lint:
    runs-on: ubuntu-latest
    steps:
<<<<<<< HEAD
      - uses: actions/checkout@v2
=======
      - uses: actions/checkout@v3.1.0
      # TODO Enable a dead_code rule.
>>>>>>> 85e4bccf
      - run: cargo clippy -- -D warnings
  format:
    runs-on: ubuntu-latest
    steps:
      - uses: actions/checkout@v3.1.0
      - run: cargo fmt -- --check
  spell_check:
    runs-on: ubuntu-latest
    steps:
      - uses: actions/checkout@v3.1.0
      - uses: streetsidesoftware/cspell-action@main
        with:
          files: "**/*.{md,rs,sh,toml}"<|MERGE_RESOLUTION|>--- conflicted
+++ resolved
@@ -8,12 +8,7 @@
   lint:
     runs-on: ubuntu-latest
     steps:
-<<<<<<< HEAD
-      - uses: actions/checkout@v2
-=======
-      - uses: actions/checkout@v3.1.0
-      # TODO Enable a dead_code rule.
->>>>>>> 85e4bccf
+      - uses: actions/checkout@v3
       - run: cargo clippy -- -D warnings
   format:
     runs-on: ubuntu-latest
